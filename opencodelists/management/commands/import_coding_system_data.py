import argparse
import sys
from datetime import datetime
from importlib import import_module

from django.core.management import BaseCommand

from codelists.coding_systems import CODING_SYSTEMS
from coding_systems.versioning.models import CodingSystemRelease


def valid_from(input_date):
    try:
        return datetime.strptime(input_date, "%Y-%m-%d")
    except ValueError:
        raise argparse.ArgumentTypeError(f"Not a valid date (YYYY-MM-DD): {input_date}")


def coding_system_choices():
    def has_import_data(coding_system_id):
        try:
            import_module(f"coding_systems.{coding_system_id}.import_data")
            return True
        except ModuleNotFoundError:
            return False

    return [
        coding_system
        for coding_system in CODING_SYSTEMS.keys()
        if has_import_data(coding_system)
    ]


class Command(BaseCommand):
    def add_arguments(self, parser):
        parser.add_argument(
            "coding_system_id", help="Coding system id", choices=coding_system_choices()
        )
        parser.add_argument("release_dir")
        parser.add_argument(
            "--release", dest="release_name", help="Release name", required=True
        )
        parser.add_argument(
            "--valid-from",
            type=valid_from,
            help="For coding system imports: date the release is valid from, in YYYY-MM-DD format",
            required=True,
        )
        parser.add_argument(
            "--import-ref",
            help="For coding system imports: optional reference for this import",
        )
        parser.add_argument(
            "--force",
            action="store_true",
            help="Force an overwrite of a coding system release",
        )
        parser.add_argument(
            "--skip-compatibility-check",
            action="store_true",
            help="Skip checking compatibility of existing codelist versions",
        )

    def handle(
        self,
        coding_system_id,
        release_dir,
        release_name,
        valid_from,
        import_ref,
        force,
        skip_compatibility_check,
        **kwargs,
    ):
        if (
            CodingSystemRelease.objects.filter(
                coding_system=coding_system_id,
                release_name=release_name,
                valid_from=valid_from,
            ).exists()
            and not force
        ):
            self.stdout.write(
                f"A coding system release already exists for {coding_system_id} with release '{release_name}' and "
                f"valid from date {valid_from.strftime('%Y%m%d')}. Use the --force option to overwrite "
                "an existing release"
            )
            sys.exit(1)

        mod = import_module(f"coding_systems.{coding_system_id}.import_data")
        fn = getattr(mod, "import_data")
        fn(
            release_dir,
            release_name=release_name,
            valid_from=valid_from,
            import_ref=import_ref,
<<<<<<< HEAD
        )
        self.stdout.write(
            "\n*** APP RESTART REQUIRED ***\n"
            "Import complete; run `dokku ps:restart opencodelists` to restart the app"
=======
            check_compatibility=not skip_compatibility_check,
>>>>>>> ead03e92
        )<|MERGE_RESOLUTION|>--- conflicted
+++ resolved
@@ -94,12 +94,9 @@
             release_name=release_name,
             valid_from=valid_from,
             import_ref=import_ref,
-<<<<<<< HEAD
+            check_compatibility=not skip_compatibility_check,
         )
         self.stdout.write(
             "\n*** APP RESTART REQUIRED ***\n"
             "Import complete; run `dokku ps:restart opencodelists` to restart the app"
-=======
-            check_compatibility=not skip_compatibility_check,
->>>>>>> ead03e92
         )